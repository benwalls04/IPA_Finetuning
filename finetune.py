--- conflicted
+++ resolved
@@ -194,11 +194,7 @@
     model.hyperparameters.lr_decay_iters = int(model.hyperparameters.lr_decay_iter_ratio * max_iters)
     return max_iters
 
-<<<<<<< HEAD
 def finetune(model: Task, max_iters, scaler, optimizer, ctx, best_val_loss, best_checkpoint_path, args, model_args):
-=======
-def finetune(model, max_iters, scaler, optimizer, ctx, best_val_loss, best_checkpoint_path, args, model_args):
->>>>>>> 4014114b
     if args.wandb_log:
         config = {
             "learning_rate": model.hyperparameters.learning_rate,
@@ -402,12 +398,7 @@
         best_val_loss = best_checkpoint.get('val_loss', float('inf'))
         print(f"Previous best validation loss: {best_val_loss:.4f}")
 
-
-<<<<<<< HEAD
     # Finetune to the given downstream task
-=======
-    # Finetune to the given downstream task 
->>>>>>> 4014114b
     finetune(model, max_iters, scaler, optimizer, ctx, best_val_loss, best_checkpoint_path, args, margs)
 
 if __name__ == "__main__":
